--- conflicted
+++ resolved
@@ -1,86 +1,62 @@
-import com.continuuity.gradle.GitRepo;
-<<<<<<< HEAD
-=======
-gitRepos << new GitRepo(name: "common");
-gitRepos << new GitRepo(name: "data-fabric");
-gitRepos << new GitRepo(name: "flow");
-gitRepos << new GitRepo(name: "gateway");
->>>>>>> c36e326b
-
-apply plugin: 'continuuity'
-
-defaultTasks 'build'
-
-task gitCheckout {
-    group = 'Git'
-    description = 'Checkout the specified branch.'
-    doLast {
-        for (g in gitRepos) {
-            g.checkout();
-        }
-    }
-}
-
-task gitPull  {
-    group = 'Git'
-    description = 'Pulls the latest commits for all git repos.'
-    doLast {
-        for (g in gitRepos) {
-            g.pull();
-        }
-    }
-}
-
-task gitUpdate  {
-    group = 'Git'
-    description = 'Performs a clone, checkout, and pull on all repositories.'
-    doLast {
-        for (g in gitRepos) {
-            g.load();
-            g.checkout();
-            g.pull();
-        }
-    }
-}
-
-<<<<<<< HEAD
-task gitStatus  {
-    group = 'Git'
-    description = 'Checks the status of all git repos'
-    doLast {
-        for (g in gitRepos) {
-            g.status();
-        }
-=======
-task gitStatus << {
-    description = 'Checks the status of all git repos'
-    for (g in gitRepos) {
-        g.status();
->>>>>>> c36e326b
-    }
-}
-
-subprojects {
-<<<<<<< HEAD
-    task syncGradles {
-        group = 'Continuuity'
-        description = 'Synchronizes changes to coninuuity.gradle across all sub repositories.'
-        doLast {
-            copy {
-                from "$rootDir/buildSrc/src/main/resources/com/continuuity/gradle/continuuity.gradle"
-                into projectDir
-            }
-=======
-    task sync << {
-        description = 'Synchronizes files that must exist in each repo.'
-        copy {
-            from "$rootDir/buildSrc/src/main/resources/com/continuuity/gradle/continuuity.gradle"
-            into projectDir
->>>>>>> c36e326b
-        }
-    }
-}
-
-
-
-
+import com.continuuity.gradle.GitRepo;
+
+apply plugin: 'continuuity'
+
+task gitCheckout {
+    group = 'Git'
+    description = 'Checkout the specified branch.'
+    doLast {
+        for (g in gitRepos) {
+            g.checkout();
+        }
+    }
+}
+
+task gitPull  {
+    group = 'Git'
+    description = 'Pulls the latest commits for all git repos.'
+    doLast {
+        for (g in gitRepos) {
+            g.pull();
+        }
+    }
+}
+
+task gitUpdate  {
+    group = 'Git'
+    description = 'Performs a clone, checkout, and pull on all repositories.'
+    doLast {
+        for (g in gitRepos) {
+            g.load();
+            g.checkout();
+            g.pull();
+        }
+    }
+}
+
+task gitStatus  {
+    group = 'Git'
+    description = 'Checks the status of all git repos'
+    doLast {
+        for (g in gitRepos) {
+            g.status();
+        }
+    }
+}
+
+subprojects {
+    task syncGradles {
+        group = 'Continuuity'
+        description = 'Synchronizes changes to coninuuity.gradle across all sub repositories.'
+        doLast {
+            copy {
+                from "$rootDir/buildSrc/src/main/resources/com/continuuity/gradle/continuuity.gradle"
+                into projectDir
+            }
+        }
+    }
+}
+
+
+
+