<div class="well well-lg" ng-if="unknownBoard">
  <h3 class="text-center"> This dashboard is either deleted or not found.</h3>
</div>

<div class="well well-lg" ng-if="currentBoard.isEmpty">
  <h3 class="text-center"> No widgets on this board! <a ng-click="addWidget()"> Add one! </a>  </h3>
</div>

<div class="row" ng-if="!currentBoard.isEmpty">
<<<<<<< HEAD
<!--   <div class="col-xs-12"> -->
=======
  <div class="col-xs-2"
       dropdown is-open="dropdown.isopen">
    <button type="button"
            class="btn btn-default btn-block"
            dropdown-toggle>
      {{ tabs[currentTab] }}
      <span class="caret"></span>
    </button>
    <ul class="dropdown-menu metric-timeselector" role="menu">
      <li ng-repeat="tab in tabs" ng-click="activateTab($index)"><a>{{tab}}</a></li>
    </ul>
  </div>
>>>>>>> 988ad4b5

    <div class="form-inline">

      <div ng-if="currentTab == 0" class="form-group">
        <my-timestamp-picker
          data-label="From"
          ng-model="timeOptions.startMs"
        ></my-timestamp-picker>

        <my-timestamp-picker
          data-label="To"
          ng-model="timeOptions.endMs"
        ></my-timestamp-picker>

        <div class="form-group">
          <div dropdown is-open="dropdown.isopen">
            <button type="button"
                    class="btn btn-default dropdown-toggle"
                    dropdown-toggle>
              {{ tabs[currentTab] }}
              <span class="caret"></span>
            </button>
            <ul class="dropdown-menu metric-timeselector" role="menu">
              <li ng-repeat="tab in tabs" ng-click="activateTab($index)"><a>{{tab}}</a></li>
            </ul>
          </div>
          <button class="btn btn-success"
                  ng-click="updateWithTimeRange()">
            Apply!
          </button>
        </div>
      </div>

      <div ng-if="currentTab == 1" class="form-group">

        <my-duration-picker
          ng-model="timeOptions.durationMs">
        </my-duration-picker>

        <div class="input-group">

          <button type="button" class="btn btn-default form-control mp-dropdown-toggle"
          ng-model="timeOptions.refreshInterval"
          bs-options="t.name for t in refreshIntervals"
          bs-select>
            <strong ng-bind="timeOptions.refreshInterval.name"></strong>
            <span class="caret"></span>
          </button>
          <span class="input-group-addon">
            <span class="addon-label">Frequency</span>
          </span>
        </div>

        <div class="form-group">
          <div dropdown is-open="dropdown.isopen">
            <button type="button"
                    class="btn btn-default dropdown-toggle"
                    dropdown-toggle>
              {{ tabs[currentTab] }}
              <span class="caret"></span>
            </button>
            <ul class="dropdown-menu metric-timeselector" role="menu">
              <li ng-repeat="tab in tabs" ng-click="activateTab($index)"><a>{{tab}}</a></li>
            </ul>
          </div>
          <button class="btn btn-success" ng-click="updateWithFrequency()">
            Apply!
          </button>
        </div>
      </div>
    </div>

<!--   </div> -->
</div>

<div class="row" ng-controller="WidgetColCtrl" ng-if="!unknownBoard">
  <div ng-class="{'col-md-6': currentBoard.numColumn === 2, 'col-md-4': currentBoard.numColumn === 3, 'col-md-3': currentBoard.numColumn === 4 }"
       ng-repeat="column in currentBoard.columns"
       ng-model="column"
       as-sortable="dragdrop"
       is-disabled="!currentBoard.draggable">

    <div class="panel"
      ng-class="wdgt.getClassName($last)"
      ng-repeat="wdgt in column"
      as-sortable-item>

      <div class="panel-heading"
        ng-include="'/assets/features/dashboard/templates/partials/wdgt-head.html'" ng-controller="DropdownCtrl"
        as-sortable-item-handle></div>

      <div class="panel-body"
        ng-include="wdgt.getPartial()"
        ></div>

    </div>
  </div>

</div><|MERGE_RESOLUTION|>--- conflicted
+++ resolved
@@ -7,22 +7,6 @@
 </div>
 
 <div class="row" ng-if="!currentBoard.isEmpty">
-<<<<<<< HEAD
-<!--   <div class="col-xs-12"> -->
-=======
-  <div class="col-xs-2"
-       dropdown is-open="dropdown.isopen">
-    <button type="button"
-            class="btn btn-default btn-block"
-            dropdown-toggle>
-      {{ tabs[currentTab] }}
-      <span class="caret"></span>
-    </button>
-    <ul class="dropdown-menu metric-timeselector" role="menu">
-      <li ng-repeat="tab in tabs" ng-click="activateTab($index)"><a>{{tab}}</a></li>
-    </ul>
-  </div>
->>>>>>> 988ad4b5
 
     <div class="form-inline">
 
@@ -95,7 +79,6 @@
       </div>
     </div>
 
-<!--   </div> -->
 </div>
 
 <div class="row" ng-controller="WidgetColCtrl" ng-if="!unknownBoard">
