--- conflicted
+++ resolved
@@ -36,11 +36,7 @@
 
 :DEPLOY
 echo Deploying application...
-<<<<<<< HEAD
-FOR /F %%i IN ('curl -H "Authorization: Bearer %ACCESS_TOKEN%" -X POST -sL -w %%{http_code} -H "X-Archive-Name: %APP_JAR_NAME%" --data-binary @"%JAR_PATH%" http://localhost:10000/v2/apps') DO SET RESPONSE=%%i
-=======
-FOR /F %%i IN ('curl -X POST -o/dev/null -o/dev/null -sL -w %%{http_code} -H "X-Archive-Name: %APP_NAME%" --data-binary @"%JAR_PATH%" http://localhost:10000/v2/apps') DO SET RESPONSE=%%i
->>>>>>> c4380b78
+FOR /F %%i IN ('curl -H "Authorization: Bearer %ACCESS_TOKEN%" -X POST -o/dev/null -o/dev/null -sL -w %%{http_code} -H "X-Archive-Name: %APP_NAME%" --data-binary @"%JAR_PATH%" http://localhost:10000/v2/apps') DO SET RESPONSE=%%i
 IF  %RESPONSE% == 200  (echo Deployed application 
                         GOTO :EOF)
 
@@ -70,11 +66,7 @@
 
 echo %ACTION% %PROGRAM_NAME% for application %APP%
 
-<<<<<<< HEAD
-FOR /F %%i IN ('curl -H "Authorization: Bearer %ACCESS_TOKEN%" -X POST -sL -w %%{http_code} http://localhost:10000/v2/apps/%APP%/%PROGRAM_TYPE%/%PROGRAM_NAME%/%ACTION%') DO SET RESPONSE=%%i
-=======
-FOR /F %%i IN ('curl -X POST -o /dev/null -sL -w %%{http_code} http://localhost:10000/v2/apps/%APP%/%PROGRAM_TYPE%/%PROGRAM_NAME%/%ACTION%') DO SET RESPONSE=%%i
->>>>>>> c4380b78
+FOR /F %%i IN ('curl -H "Authorization: Bearer %ACCESS_TOKEN%" -X POST -o /dev/null -sL -w %%{http_code} http://localhost:10000/v2/apps/%APP%/%PROGRAM_TYPE%/%PROGRAM_NAME%/%ACTION%') DO SET RESPONSE=%%i
 IF NOT %RESPONSE% == 200  (
  echo %ACTION% failed 
  GOTO :EOF
