--- conflicted
+++ resolved
@@ -70,17 +70,10 @@
         "\"accessor\":{\"namespace\":\"ns1\",\"application\":\"app1\",\"version\":\"v1\",\"type\":\"Flow\"," +
         "\"program\":\"flow1\",\"run\":\"run1\",\"entity\":\"PROGRAM_RUN\"}}}";
     AuditMessage flowAccess =
-<<<<<<< HEAD
-      new AuditMessage(2000L, Ids.namespace("ns1").stream("stream1"), "user1", AuditType.ACCESS,
-                       new AccessPayload(AccessType.WRITE, Ids.namespace("ns1").app("app1").flow("flow1").run("run1")));
-
-    Assert.assertEquals(jsonToMap(flowAccessJson), jsonToMap(GSON.toJson(flowAccess)));
-=======
       new AuditMessage(2000L, new NamespaceId("ns1").stream("stream1"), "user1", AuditType.ACCESS,
                        new AccessPayload(AccessType.WRITE, new NamespaceId("ns1").app("app1", "v1").flow("flow1")
                          .run("run1")));
-    Assert.assertEquals(flowAccessJson, GSON.toJson(flowAccess));
->>>>>>> 0469ef7a
+    Assert.assertEquals(jsonToMap(flowAccessJson), jsonToMap(GSON.toJson(flowAccess)));
     Assert.assertEquals(flowAccess, GSON.fromJson(flowAccessJson, AuditMessage.class));
 
     String exploreAccessJson =
@@ -88,16 +81,9 @@
         "\"user\":\"user1\",\"type\":\"ACCESS\",\"payload\":{\"accessType\":\"UNKNOWN\"," +
         "\"accessor\":{\"service\":\"explore\",\"entity\":\"SYSTEM_SERVICE\"}}}";
     AuditMessage exploreAccess =
-<<<<<<< HEAD
-      new AuditMessage(2500L, Ids.namespace("ns1").dataset("ds1"), "user1", AuditType.ACCESS,
-                       new AccessPayload(AccessType.UNKNOWN, Ids.systemService("explore")));
-
-    Assert.assertEquals(jsonToMap(exploreAccessJson), jsonToMap(GSON.toJson(exploreAccess)));
-=======
       new AuditMessage(2500L, new NamespaceId("ns1").dataset("ds1"), "user1", AuditType.ACCESS,
                        new AccessPayload(AccessType.UNKNOWN, new SystemServiceId("explore")));
-    Assert.assertEquals(exploreAccessJson, GSON.toJson(exploreAccess));
->>>>>>> 0469ef7a
+    Assert.assertEquals(jsonToMap(exploreAccessJson), jsonToMap(GSON.toJson(exploreAccess)));
     Assert.assertEquals(exploreAccess, GSON.fromJson(exploreAccessJson, AuditMessage.class));
   }
 
