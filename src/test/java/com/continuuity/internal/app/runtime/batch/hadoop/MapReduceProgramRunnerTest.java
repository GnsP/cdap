package com.continuuity.internal.app.runtime.batch.hadoop;

import com.continuuity.TestHelper;
import com.continuuity.api.common.Bytes;
import com.continuuity.api.data.DataSet;
import com.continuuity.api.data.OperationException;
import com.continuuity.api.data.dataset.KeyValueTable;
import com.continuuity.api.data.dataset.SimpleTimeseriesTable;
import com.continuuity.api.data.dataset.TimeseriesTable;
import com.continuuity.app.DefaultId;
import com.continuuity.app.guice.BigMamaModule;
import com.continuuity.app.program.Program;
import com.continuuity.app.runtime.ProgramController;
import com.continuuity.app.runtime.ProgramRunner;
import com.continuuity.data.DataFabricImpl;
import com.continuuity.data.dataset.DataSetInstantiator;
import com.continuuity.data.operation.OperationContext;
import com.continuuity.data.operation.executor.OperationExecutor;
import com.continuuity.data.operation.executor.SynchronousTransactionAgent;
import com.continuuity.data.operation.executor.TransactionProxy;
import com.continuuity.data.runtime.DataFabricModules;
<<<<<<< HEAD
import com.continuuity.filesystem.Location;
=======
>>>>>>> 236b5d9c
import com.continuuity.internal.app.deploy.pipeline.ApplicationWithPrograms;
import com.continuuity.internal.app.runtime.ProgramRunnerFactory;
import com.continuuity.internal.app.runtime.SimpleProgramOptions;
import com.google.common.collect.ImmutableList;
import com.google.common.collect.Maps;
<<<<<<< HEAD
import com.google.common.util.concurrent.ListenableFuture;
=======
>>>>>>> 236b5d9c
import com.google.inject.Binder;
import com.google.inject.Guice;
import com.google.inject.Injector;
import com.google.inject.Module;
import org.apache.commons.io.FileUtils;
import org.apache.hadoop.conf.Configuration;
import org.junit.Assert;
import org.junit.BeforeClass;
import org.junit.Test;

import java.io.BufferedReader;
import java.io.BufferedWriter;
import java.io.File;
import java.io.FileReader;
import java.io.FileWriter;
import java.io.IOException;
import java.util.List;
import java.util.Map;
import java.util.concurrent.TimeUnit;

/**
 *
 */
public class MapReduceProgramRunnerTest {
<<<<<<< HEAD
  private static Injector injector;

  @BeforeClass
  public static void beforeClass() {
    final Configuration hConf = new Configuration();
    hConf.addResource("mapred-site-local.xml");
    hConf.reloadConfiguration();

    injector = Guice.createInjector(new DataFabricModules().getInMemoryModules(),
                                    new BigMamaModule(TestHelper.configuration),
                                    new Module() {
                                      @Override
                                      public void configure(Binder binder) {
                                        binder.bind(Configuration.class).toInstance(hConf);
                                      }
                                    });
  }
=======
  private static Injector injector = TestHelper.getInjector();
>>>>>>> 236b5d9c

  @Test
  public void testWordCount() throws Exception {
    final ApplicationWithPrograms app = TestHelper.deployApplicationWithManager(AppWithMapReduce.class);

    OperationExecutor opex = injector.getInstance(OperationExecutor.class);
    OperationContext opCtx = new OperationContext(DefaultId.ACCOUNT.getId(),
                                                  app.getAppSpecLoc().getSpecification().getName());

    String inputPath = createInput();
    File outputDir = new File(FileUtils.getTempDirectory().getPath() + "/out_" + System.currentTimeMillis());
    outputDir.deleteOnExit();

    KeyValueTable jobConfigTable = (KeyValueTable) getTable(opex, opCtx, "jobConfig");
    jobConfigTable.write(tb("inputPath"), tb(inputPath));
    jobConfigTable.write(tb("outputPath"), tb(outputDir.getPath()));

    runProgram(app, AppWithMapReduce.ClassicWordCount.class);

    File outputFile = outputDir.listFiles()[0];
    int lines = 0;
    BufferedReader reader = new BufferedReader(new FileReader(outputFile));
    try {
      while (true) {
        String line = reader.readLine();
        if (line == null) {
          break;
        }
        lines++;
      }
    } finally {
      reader.close();
    }
    // dummy check that output file is not empty
    Assert.assertTrue(lines > 0);
  }

  @Test
  public void testTimeSeriesRecordsCount() throws Exception {
    final ApplicationWithPrograms app = TestHelper.deployApplicationWithManager(AppWithMapReduce.class);

    OperationExecutor opex = injector.getInstance(OperationExecutor.class);
    OperationContext opCtx = new OperationContext(DefaultId.ACCOUNT.getId(),
                                                  app.getAppSpecLoc().getSpecification().getName());

    TimeseriesTable table = (TimeseriesTable) getTable(opex, opCtx, "timeSeries");

    fillTestInputData(table);

    Thread.sleep(2);

    long start = System.currentTimeMillis();
    runProgram(app, AppWithMapReduce.AggregateTimeseriesByTag.class);
    long stop = System.currentTimeMillis();

    Map<String, Long> expected = Maps.newHashMap();
    // note: not all records add to the sum since filter by tag="tag1" and ts={1..3} is used
    expected.put("tag1", 18L);
    expected.put("tag2", 3L);
    expected.put("tag3", 18L);
<<<<<<< HEAD
    // this is a hack for making writes of MR visible here. Should go away when integrated with long-running tx
    // TODO: is the fact that we have to do this hack actually means there's a bug? With SynchronousTransactionAgent
    //       all should be visible right away
    table.write(new TimeseriesTable.Entry(Bytes.toBytes("foo"), Bytes.toBytes("bar"), 0L));
=======

>>>>>>> 236b5d9c
    List<TimeseriesTable.Entry> agg = table.read(AggregateMetricsByTag.BY_TAGS, start, stop);
    Assert.assertEquals(expected.size(), agg.size());
    for (TimeseriesTable.Entry entry : agg) {
      String tag = Bytes.toString(entry.getTags()[0]);
      Assert.assertEquals((long) expected.get(tag), Bytes.toLong(entry.getValue()));
    }
  }

  private void fillTestInputData(TimeseriesTable table) throws OperationException {
    byte[] metric1 = Bytes.toBytes("metric");
    byte[] metric2 = Bytes.toBytes("metric2");
    byte[] tag1 = Bytes.toBytes("tag1");
    byte[] tag2 = Bytes.toBytes("tag2");
    byte[] tag3 = Bytes.toBytes("tag3");
    // m1e1 = metric: 1, entity: 1
    SimpleTimeseriesTable.Entry m1e1 =
      new SimpleTimeseriesTable.Entry(metric1, Bytes.toBytes(3L), 1, tag3, tag2, tag1);
    table.write(m1e1);
    SimpleTimeseriesTable.Entry m1e2 =
      new SimpleTimeseriesTable.Entry(metric1, Bytes.toBytes(10L), 2, tag2, tag3);
    table.write(m1e2);
    SimpleTimeseriesTable.Entry m1e3 =
      new SimpleTimeseriesTable.Entry(metric1, Bytes.toBytes(15L), 3, tag1, tag3);
    table.write(m1e3);
    SimpleTimeseriesTable.Entry m1e4 =
      new SimpleTimeseriesTable.Entry(metric1, Bytes.toBytes(23L), 4, tag2);
    table.write(m1e4);

    SimpleTimeseriesTable.Entry m2e1 =
      new SimpleTimeseriesTable.Entry(metric2, Bytes.toBytes(4L), 3, tag1, tag3);
    table.write(m2e1);
  }

  private void runProgram(ApplicationWithPrograms app, Class<?> programClass) throws Exception {
    waitForCompletion(submit(app, programClass));
  }

  private void waitForCompletion(ProgramController controller) throws InterruptedException {
    while (controller.getState() == ProgramController.State.ALIVE) {
      TimeUnit.SECONDS.sleep(1);
    }
  }

  private ProgramController submit(ApplicationWithPrograms app, Class<?> programClass) throws ClassNotFoundException {
    ProgramRunnerFactory runnerFactory = injector.getInstance(ProgramRunnerFactory.class);
    final Program program = getProgram(app, programClass);
    ProgramRunner runner = runnerFactory.create(ProgramRunnerFactory.Type.valueOf(program.getProcessorType().name()));

    return runner.run(program, new SimpleProgramOptions(program));
  }

  private Program getProgram(ApplicationWithPrograms app, Class<?> programClass) throws ClassNotFoundException {
    for (Program p : app.getPrograms()) {
      if (programClass.getCanonicalName().equals(p.getMainClass().getCanonicalName())) {
        return p;
      }
    }
    return null;
  }

  private byte[] tb(String val) {
    return Bytes.toBytes(val);
  }

  private String createInput() throws IOException {
    File inputDir = new File(FileUtils.getTempDirectory().getPath() + "/in_" + System.currentTimeMillis());
    inputDir.mkdirs();
    inputDir.deleteOnExit();

    File inputFile = new File(inputDir.getPath() + "/words.txt");
    inputFile.deleteOnExit();
    BufferedWriter writer = new BufferedWriter(new FileWriter(inputFile));
    try {
      writer.write("this text has");
      writer.newLine();
      writer.write("two words text inside");
    } finally {
      writer.close();
    }

    return inputDir.getPath();
  }

  private DataSet getTable(OperationExecutor opex, OperationContext opCtx, String tableName) {
    TransactionProxy proxy = new TransactionProxy();
    proxy.setTransactionAgent(new SynchronousTransactionAgent(opex, opCtx));
    DataSetInstantiator dataSetInstantiator = new DataSetInstantiator(new DataFabricImpl(opex, opCtx), proxy,
                                                                      getClass().getClassLoader());
    dataSetInstantiator.setDataSets(ImmutableList.copyOf(new AppWithMapReduce().configure().getDataSets().values()));

    return dataSetInstantiator.getDataSet(tableName);
  }
}<|MERGE_RESOLUTION|>--- conflicted
+++ resolved
@@ -19,19 +19,11 @@
 import com.continuuity.data.operation.executor.SynchronousTransactionAgent;
 import com.continuuity.data.operation.executor.TransactionProxy;
 import com.continuuity.data.runtime.DataFabricModules;
-<<<<<<< HEAD
-import com.continuuity.filesystem.Location;
-=======
->>>>>>> 236b5d9c
 import com.continuuity.internal.app.deploy.pipeline.ApplicationWithPrograms;
 import com.continuuity.internal.app.runtime.ProgramRunnerFactory;
 import com.continuuity.internal.app.runtime.SimpleProgramOptions;
 import com.google.common.collect.ImmutableList;
 import com.google.common.collect.Maps;
-<<<<<<< HEAD
-import com.google.common.util.concurrent.ListenableFuture;
-=======
->>>>>>> 236b5d9c
 import com.google.inject.Binder;
 import com.google.inject.Guice;
 import com.google.inject.Injector;
@@ -56,27 +48,7 @@
  *
  */
 public class MapReduceProgramRunnerTest {
-<<<<<<< HEAD
-  private static Injector injector;
-
-  @BeforeClass
-  public static void beforeClass() {
-    final Configuration hConf = new Configuration();
-    hConf.addResource("mapred-site-local.xml");
-    hConf.reloadConfiguration();
-
-    injector = Guice.createInjector(new DataFabricModules().getInMemoryModules(),
-                                    new BigMamaModule(TestHelper.configuration),
-                                    new Module() {
-                                      @Override
-                                      public void configure(Binder binder) {
-                                        binder.bind(Configuration.class).toInstance(hConf);
-                                      }
-                                    });
-  }
-=======
   private static Injector injector = TestHelper.getInjector();
->>>>>>> 236b5d9c
 
   @Test
   public void testWordCount() throws Exception {
@@ -137,14 +109,7 @@
     expected.put("tag1", 18L);
     expected.put("tag2", 3L);
     expected.put("tag3", 18L);
-<<<<<<< HEAD
-    // this is a hack for making writes of MR visible here. Should go away when integrated with long-running tx
-    // TODO: is the fact that we have to do this hack actually means there's a bug? With SynchronousTransactionAgent
-    //       all should be visible right away
-    table.write(new TimeseriesTable.Entry(Bytes.toBytes("foo"), Bytes.toBytes("bar"), 0L));
-=======
-
->>>>>>> 236b5d9c
+
     List<TimeseriesTable.Entry> agg = table.read(AggregateMetricsByTag.BY_TAGS, start, stop);
     Assert.assertEquals(expected.size(), agg.size());
     for (TimeseriesTable.Entry entry : agg) {
