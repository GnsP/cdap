--- conflicted
+++ resolved
@@ -37,12 +37,7 @@
 
 import java.io.File;
 import java.io.IOException;
-<<<<<<< HEAD
-=======
-import java.lang.reflect.Type;
 import java.util.Collection;
-import java.util.List;
->>>>>>> 0453e9e2
 import java.util.jar.Attributes;
 import java.util.jar.Manifest;
 
@@ -79,21 +74,6 @@
                                ImmutableSet.of(new Source("mySource", Source.Type.STREAM, sourceProperties)),
                                ImmutableSet.of(new Sink("mySink", Sink.Type.DATASET, sinkProperties)));
 
-<<<<<<< HEAD
-    adapterService.createAdapter(namespaceId, specification);
-
-    AdapterSpecification retrievedAdapterSpec = adapterService.getAdapter(namespaceId, adapterName);
-    Assert.assertNotNull(retrievedAdapterSpec);
-    Assert.assertEquals(specification, retrievedAdapterSpec);
-
-    adapterService.removeAdapter(namespaceId, specification);
-
-    retrievedAdapterSpec = adapterService.getAdapter(namespaceId, adapterName);
-    Assert.assertNull(retrievedAdapterSpec);
-  }
-
-  private static void setupAdapters() throws Exception {
-=======
     // Create Adapter
     adapterService.createAdapter(namespaceId, adapterSpecification);
 
@@ -119,7 +99,6 @@
   // TODO: Negative tests for deploying adapters
 
   private static void setupAdapters() throws IOException {
->>>>>>> 0453e9e2
     setupAdapter(AdapterApp.class, "dummyAdapter");
   }
 
