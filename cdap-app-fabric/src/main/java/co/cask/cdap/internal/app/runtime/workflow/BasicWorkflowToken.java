--- conflicted
+++ resolved
@@ -45,11 +45,8 @@
   private final int maxSizeBytes;
   private Map<String, Map<String, Long>> mapReduceCounters;
   private String nodeName;
-<<<<<<< HEAD
-  private transient boolean putAllowed = true;
-=======
+  private boolean putAllowed = true;
   private int bytesLeft;
->>>>>>> 250b4b5f
 
   /**
    * Creates a {@link BasicWorkflowToken} with the specified maximum size.
@@ -275,19 +272,6 @@
     }
     return builder.build();
   }
-<<<<<<< HEAD
-
-  // Serialize the WorkflowToken content for passing it to the Spark executor.
-  private void writeObject(ObjectOutputStream out) throws IOException {
-    out.defaultWriteObject();
-  }
-
-  // Deserialize the WorkflowToken for using it inside the Spark executor. Set the putAllowed
-  // flag to false so that we do not allow putting the values inside the Spark executor.
-  private void readObject(ObjectInputStream in) throws IOException, ClassNotFoundException {
-    in.defaultReadObject();
-    putAllowed = false;
-=======
   
   /**
    * Updates a key in the workflow token. Used to either add or update the {@link NodeValue} for a key, depending on
@@ -319,6 +303,17 @@
       nodeValues.add(nodeValue);
     }
     bytesLeft = left;
->>>>>>> 250b4b5f
+  }
+
+  // Serialize the WorkflowToken content for passing it to the Spark executor.
+  private void writeObject(ObjectOutputStream out) throws IOException {
+    out.defaultWriteObject();
+  }
+
+  // Deserialize the WorkflowToken for using it inside the Spark executor. Set the putAllowed
+  // flag to false so that we do not allow putting the values inside the Spark executor.
+  private void readObject(ObjectInputStream in) throws IOException, ClassNotFoundException {
+    in.defaultReadObject();
+    putAllowed = false;
   }
 }