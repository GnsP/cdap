/*
 * Copyright © 2017 Cask Data, Inc.
 *
 * Licensed under the Apache License, Version 2.0 (the "License"); you may not
 * use this file except in compliance with the License. You may obtain a copy of
 * the License at
 *
 * http://www.apache.org/licenses/LICENSE-2.0
 *
 * Unless required by applicable law or agreed to in writing, software
 * distributed under the License is distributed on an "AS IS" BASIS, WITHOUT
 * WARRANTIES OR CONDITIONS OF ANY KIND, either express or implied. See the
 * License for the specific language governing permissions and limitations under
 * the License.
 */

package co.cask.cdap.internal.app.runtime.schedule;

import com.google.common.base.Objects;

/**
 * Meta data about a program schedule, including its current status and last-updated timestamp.
 */
public class ProgramScheduleMeta {

  private final ProgramScheduleStatus status;
  private final long lastUpdated;

  public ProgramScheduleMeta(ProgramScheduleStatus status, long lastUpdated) {
    this.status = status;
    this.lastUpdated = lastUpdated;
  }

  public ProgramScheduleStatus getStatus() {
    return status;
  }

  public long getLastUpdated() {
    return lastUpdated;
  }

  @Override
  public boolean equals(Object o) {
    if (this == o) {
      return true;
    }
    if (o == null || getClass() != o.getClass()) {
      return false;
    }

    ProgramScheduleMeta that = (ProgramScheduleMeta) o;

    return Objects.equal(this.lastUpdated, that.lastUpdated) &&
      Objects.equal(this.status, that.status);
<<<<<<< HEAD

=======
>>>>>>> 9a336e8b
  }

  @Override
  public int hashCode() {
    return Objects.hashCode(status, lastUpdated);
  }
}<|MERGE_RESOLUTION|>--- conflicted
+++ resolved
@@ -52,10 +52,6 @@
 
     return Objects.equal(this.lastUpdated, that.lastUpdated) &&
       Objects.equal(this.status, that.status);
-<<<<<<< HEAD
-
-=======
->>>>>>> 9a336e8b
   }
 
   @Override
