/*
 * Copyright © 2015 Cask Data, Inc.
 *
 * Licensed under the Apache License, Version 2.0 (the "License"); you may not
 * use this file except in compliance with the License. You may obtain a copy of
 * the License at
 *
 * http://www.apache.org/licenses/LICENSE-2.0
 *
 * Unless required by applicable law or agreed to in writing, software
 * distributed under the License is distributed on an "AS IS" BASIS, WITHOUT
 * WARRANTIES OR CONDITIONS OF ANY KIND, either express or implied. See the
 * License for the specific language governing permissions and limitations under
 * the License.
 */

package co.cask.cdap.gateway.handlers;

import co.cask.cdap.api.schedule.SchedulableProgramType;
import co.cask.cdap.api.schedule.ScheduleSpecification;
import co.cask.cdap.app.ApplicationSpecification;
import co.cask.cdap.app.mapreduce.MRJobClient;
import co.cask.cdap.app.mapreduce.MapReduceMetricsInfo;
import co.cask.cdap.app.runtime.ProgramController;
import co.cask.cdap.app.runtime.ProgramRuntimeService;
import co.cask.cdap.app.runtime.RunIds;
import co.cask.cdap.app.store.Store;
import co.cask.cdap.common.conf.CConfiguration;
import co.cask.cdap.common.conf.Constants;
import co.cask.cdap.common.namespace.NamespacedLocationFactory;
import co.cask.cdap.config.PreferencesStore;
import co.cask.cdap.data2.transaction.queue.QueueAdmin;
import co.cask.cdap.gateway.auth.Authenticator;
import co.cask.cdap.internal.app.runtime.schedule.Scheduler;
import co.cask.cdap.internal.app.services.ProgramLifecycleService;
import co.cask.cdap.internal.app.services.PropertiesResolver;
import co.cask.cdap.proto.Id;
import co.cask.cdap.proto.ProgramStatus;
import co.cask.cdap.proto.ProgramType;
import co.cask.cdap.proto.ScheduledRuntime;
import co.cask.http.HttpResponder;
import com.google.common.collect.ImmutableMultimap;
import com.google.common.collect.Lists;
import com.google.gson.reflect.TypeToken;
import com.google.inject.Inject;
import com.google.inject.Singleton;
import org.apache.twill.discovery.DiscoveryServiceClient;
import org.jboss.netty.handler.codec.http.HttpHeaders;
import org.jboss.netty.handler.codec.http.HttpRequest;
import org.jboss.netty.handler.codec.http.HttpResponseStatus;
import org.slf4j.Logger;
import org.slf4j.LoggerFactory;

import java.util.List;
import java.util.Map;
import javax.ws.rs.GET;
import javax.ws.rs.POST;
import javax.ws.rs.Path;
import javax.ws.rs.PathParam;

/**
 * Workflow HTTP Handler.
 */
@Singleton
@Path(Constants.Gateway.API_VERSION_3 + "/namespaces/{namespace-id}")
public class WorkflowHttpHandler extends ProgramLifecycleHttpHandler {
  private static final Logger LOG = LoggerFactory.getLogger(ProgramLifecycleHttpHandler.class);

  private final WorkflowClient workflowClient;

  @Inject
  public WorkflowHttpHandler(Authenticator authenticator, Store store, WorkflowClient workflowClient,
                             CConfiguration configuration, ProgramRuntimeService runtimeService,
                             DiscoveryServiceClient discoveryServiceClient, QueueAdmin queueAdmin, Scheduler scheduler,
                             PreferencesStore preferencesStore, NamespacedLocationFactory namespacedLocationFactory,
<<<<<<< HEAD
                             MRJobClient mrJobClient, ProgramLifecycleService lifecycleService,
                             PropertiesResolver propertiesResolver) {
    super(authenticator, store, configuration, runtimeService, lifecycleService, discoveryServiceClient,
          queueAdmin, scheduler, preferencesStore, namespacedLocationFactory, mrJobClient, propertiesResolver);
=======
                             MRJobClient mrJobClient, MapReduceMetricsInfo mapReduceMetricsInfo) {
    super(authenticator, store, configuration, runtimeService, discoveryServiceClient,
          queueAdmin, scheduler, preferencesStore, namespacedLocationFactory, mrJobClient, mapReduceMetricsInfo);
>>>>>>> bb02157e
    this.workflowClient = workflowClient;
  }

  @POST
  @Path("/apps/{app-id}/workflows/{workflow-name}/runs/{run-id}/suspend")
  public void suspendWorkflowRun(HttpRequest request, final HttpResponder responder,
                                 @PathParam("namespace-id") String namespaceId, @PathParam("app-id") String appId,
                                 @PathParam("workflow-name") String workflowName, @PathParam("run-id") String runId) {
    try {
      Id.Program id = Id.Program.from(namespaceId, appId, ProgramType.WORKFLOW, workflowName);
      ProgramRuntimeService.RuntimeInfo runtimeInfo = runtimeService.list(id).get(RunIds.fromString(runId));
      if (runtimeInfo == null) {
        sendInvalidResponse(responder, id);
        return;
      }
      ProgramController controller = runtimeInfo.getController();
      if (controller.getState() == ProgramController.State.SUSPENDED) {
        responder.sendString(AppFabricServiceStatus.PROGRAM_ALREADY_SUSPENDED.getCode(),
                             AppFabricServiceStatus.PROGRAM_ALREADY_SUSPENDED.getMessage());
        return;
      }
      controller.suspend().get();
      responder.sendString(HttpResponseStatus.OK, "Program run suspended.");
    }  catch (SecurityException e) {
      responder.sendStatus(HttpResponseStatus.UNAUTHORIZED);
    } catch (Throwable e) {
      LOG.error("Got exception:", e);
      responder.sendStatus(HttpResponseStatus.INTERNAL_SERVER_ERROR);
    }
  }

  @POST
  @Path("/apps/{app-id}/workflows/{workflow-name}/runs/{run-id}/resume")
  public void resumeWorkflowRun(HttpRequest request, final HttpResponder responder,
                                @PathParam("namespace-id") String namespaceId, @PathParam("app-id") String appId,
                                @PathParam("workflow-name") String workflowName, @PathParam("run-id") String runId) {

    try {
      Id.Program id = Id.Program.from(namespaceId, appId, ProgramType.WORKFLOW, workflowName);
      ProgramRuntimeService.RuntimeInfo runtimeInfo = runtimeService.list(id).get(RunIds.fromString(runId));
      if (runtimeInfo == null) {
        sendInvalidResponse(responder, id);
        return;
      }
      ProgramController controller = runtimeInfo.getController();
      if (controller.getState() == ProgramController.State.ALIVE) {
        responder.sendString(AppFabricServiceStatus.PROGRAM_ALREADY_RUNNING.getCode(),
                             AppFabricServiceStatus.PROGRAM_ALREADY_RUNNING.getMessage());
        return;
      }
      controller.resume().get();
      responder.sendString(HttpResponseStatus.OK, "Program run resumed.");
    }  catch (SecurityException e) {
      responder.sendStatus(HttpResponseStatus.UNAUTHORIZED);
    } catch (Throwable e) {
      LOG.error("Got exception:", e);
      responder.sendStatus(HttpResponseStatus.INTERNAL_SERVER_ERROR);
    }
  }

  private void sendInvalidResponse(HttpResponder responder, Id.Program id) {
    try {
      AppFabricServiceStatus status;
      ProgramStatus programStatus = getProgramStatus(id, ProgramType.WORKFLOW);
      if (programStatus.getStatus().equals(HttpResponseStatus.NOT_FOUND.toString())) {
        status = AppFabricServiceStatus.PROGRAM_NOT_FOUND;
      } else if (ProgramController.State.COMPLETED.toString().equals(programStatus.getStatus())
          || ProgramController.State.KILLED.toString().equals(programStatus.getStatus())
          || ProgramController.State.ERROR.toString().equals(programStatus.getStatus())) {
        status = AppFabricServiceStatus.PROGRAM_ALREADY_STOPPED;
      } else {
        status = AppFabricServiceStatus.RUNTIME_INFO_NOT_FOUND;
      }
      responder.sendString(status.getCode(), status.getMessage());
    } catch (SecurityException e) {
      responder.sendStatus(HttpResponseStatus.UNAUTHORIZED);
    } catch (Throwable e) {
      LOG.error("Got exception:", e);
      responder.sendStatus(HttpResponseStatus.INTERNAL_SERVER_ERROR);
    }
  }

  @GET
  @Path("/apps/{app-id}/workflows/{workflow-name}/{run-id}/current")
  public void workflowStatus(HttpRequest request, final HttpResponder responder,
                             @PathParam("namespace-id") String namespaceId,
                             @PathParam("app-id") String appId, @PathParam("workflow-name") String workflowName,
                             @PathParam("run-id") String runId) {

    try {
      workflowClient.getWorkflowStatus(namespaceId, appId, workflowName, runId,
                                       new WorkflowClient.Callback() {
                                         @Override
                                         public void handle(WorkflowClient.Status status) {
                                           if (status.getCode() == WorkflowClient.Status.Code.NOT_FOUND) {
                                             responder.sendStatus(HttpResponseStatus.NOT_FOUND);
                                           } else if (status.getCode() == WorkflowClient.Status.Code.OK) {
                                             responder.sendByteArray(HttpResponseStatus.OK,
                                                                     status.getResult().getBytes(),
                                                                     ImmutableMultimap.of(
                                                                       HttpHeaders.Names.CONTENT_TYPE,
                                                                       "application/json; charset=utf-8"));

                                           } else {
                                             responder.sendString(HttpResponseStatus.INTERNAL_SERVER_ERROR,
                                                                  status.getResult());
                                           }
                                         }
                                       });
    } catch (SecurityException e) {
      responder.sendStatus(HttpResponseStatus.UNAUTHORIZED);
    } catch (Throwable e) {
      LOG.error("Caught exception", e);
      responder.sendStatus(HttpResponseStatus.INTERNAL_SERVER_ERROR);
    }
  }

  /**
   * Returns next scheduled runtime of a workflow.
   */
  @GET
  @Path("/apps/{app-id}/workflows/{workflow-id}/nextruntime")
  public void getScheduledRunTime(HttpRequest request, HttpResponder responder,
                                  @PathParam("namespace-id") String namespaceId,
                                  @PathParam("app-id") String appId, @PathParam("workflow-id") String workflowId) {
    try {
      Id.Program id = Id.Program.from(namespaceId, appId, ProgramType.WORKFLOW, workflowId);
      List<ScheduledRuntime> runtimes = scheduler.nextScheduledRuntime(id, SchedulableProgramType.WORKFLOW);
      responder.sendJson(HttpResponseStatus.OK, runtimes);
    } catch (SecurityException e) {
      responder.sendStatus(HttpResponseStatus.UNAUTHORIZED);
    } catch (Throwable e) {
      LOG.error("Got exception:", e);
      responder.sendStatus(HttpResponseStatus.INTERNAL_SERVER_ERROR);
    }
  }

  /**
   * Get Workflow schedules
   */
  @GET
  @Path("/apps/{app-id}/workflows/{workflow-id}/schedules")
  public void getWorkflowSchedules(HttpRequest request, HttpResponder responder,
                                   @PathParam("namespace-id") String namespaceId,
                                   @PathParam("app-id") String appId,
                                   @PathParam("workflow-id") String workflowId) {
    ApplicationSpecification appSpec = store.getApplication(Id.Application.from(namespaceId, appId));
    if (appSpec == null) {
      responder.sendString(HttpResponseStatus.NOT_FOUND, "App:" + appId + " not found");
      return;
    }

    List<ScheduleSpecification> specList = Lists.newArrayList();
    for (Map.Entry<String, ScheduleSpecification> entry : appSpec.getSchedules().entrySet()) {
      ScheduleSpecification spec = entry.getValue();
      if (spec.getProgram().getProgramName().equals(workflowId) &&
        spec.getProgram().getProgramType() == SchedulableProgramType.WORKFLOW) {
        specList.add(entry.getValue());
      }
    }
    responder.sendJson(HttpResponseStatus.OK, specList,
                       new TypeToken<List<ScheduleSpecification>>() { }.getType(), GSON);
  }
}<|MERGE_RESOLUTION|>--- conflicted
+++ resolved
@@ -73,16 +73,11 @@
                              CConfiguration configuration, ProgramRuntimeService runtimeService,
                              DiscoveryServiceClient discoveryServiceClient, QueueAdmin queueAdmin, Scheduler scheduler,
                              PreferencesStore preferencesStore, NamespacedLocationFactory namespacedLocationFactory,
-<<<<<<< HEAD
-                             MRJobClient mrJobClient, ProgramLifecycleService lifecycleService,
-                             PropertiesResolver propertiesResolver) {
+                             MRJobClient mrJobClient, MapReduceMetricsInfo mapReduceMetricsInfo,
+                             ProgramLifecycleService lifecycleService, PropertiesResolver resolver) {
     super(authenticator, store, configuration, runtimeService, lifecycleService, discoveryServiceClient,
-          queueAdmin, scheduler, preferencesStore, namespacedLocationFactory, mrJobClient, propertiesResolver);
-=======
-                             MRJobClient mrJobClient, MapReduceMetricsInfo mapReduceMetricsInfo) {
-    super(authenticator, store, configuration, runtimeService, discoveryServiceClient,
-          queueAdmin, scheduler, preferencesStore, namespacedLocationFactory, mrJobClient, mapReduceMetricsInfo);
->>>>>>> bb02157e
+          queueAdmin, scheduler, preferencesStore, namespacedLocationFactory, mrJobClient,
+          mapReduceMetricsInfo, resolver);
     this.workflowClient = workflowClient;
   }
 
