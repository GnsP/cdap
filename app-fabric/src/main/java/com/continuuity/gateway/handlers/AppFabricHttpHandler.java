--- conflicted
+++ resolved
@@ -1,7 +1,6 @@
 package com.continuuity.gateway.handlers;
 
 import com.continuuity.api.ProgramSpecification;
-<<<<<<< HEAD
 import com.continuuity.api.common.Bytes;
 import com.continuuity.api.data.DataSet;
 import com.continuuity.api.data.DataSetInstantiationException;
@@ -9,10 +8,7 @@
 import com.continuuity.api.data.StatusCode;
 import com.continuuity.api.data.dataset.table.Row;
 import com.continuuity.api.data.dataset.table.Table;
-=======
-import com.continuuity.api.data.DataSetSpecification;
 import com.continuuity.api.data.stream.StreamSpecification;
->>>>>>> c6b28edb
 import com.continuuity.api.flow.FlowSpecification;
 import com.continuuity.api.flow.FlowletConnection;
 import com.continuuity.api.flow.FlowletDefinition;
@@ -65,6 +61,8 @@
 import com.continuuity.internal.app.runtime.schedule.ScheduledRuntime;
 import com.continuuity.internal.app.runtime.schedule.Scheduler;
 import com.continuuity.internal.filesystem.LocationCodec;
+import com.continuuity.logging.LoggingConfiguration;
+import com.continuuity.metrics.MetricsConstants;
 import com.google.common.base.Charsets;
 import com.google.common.base.Preconditions;
 import com.google.common.base.Predicate;
@@ -74,6 +72,7 @@
 import com.google.common.collect.Iterables;
 import com.google.common.collect.Lists;
 import com.google.common.collect.Maps;
+import com.google.common.collect.Sets;
 import com.google.common.io.Closeables;
 import com.google.common.io.InputSupplier;
 import com.google.common.io.OutputSupplier;
@@ -105,6 +104,13 @@
 import org.slf4j.Logger;
 import org.slf4j.LoggerFactory;
 
+import javax.annotation.Nullable;
+import javax.ws.rs.DELETE;
+import javax.ws.rs.GET;
+import javax.ws.rs.POST;
+import javax.ws.rs.PUT;
+import javax.ws.rs.Path;
+import javax.ws.rs.PathParam;
 import java.io.FileNotFoundException;
 import java.io.IOException;
 import java.io.InputStream;
@@ -120,16 +126,10 @@
 import java.util.LinkedList;
 import java.util.List;
 import java.util.Map;
+import java.util.Set;
 import java.util.concurrent.ExecutionException;
 import java.util.concurrent.Future;
 import java.util.concurrent.TimeUnit;
-import javax.annotation.Nullable;
-import javax.ws.rs.DELETE;
-import javax.ws.rs.GET;
-import javax.ws.rs.POST;
-import javax.ws.rs.PUT;
-import javax.ws.rs.Path;
-import javax.ws.rs.PathParam;
 
 /**
  *  HttpHandler class for app-fabric requests.
@@ -138,15 +138,13 @@
 public class AppFabricHttpHandler extends AuthenticatedHttpHandler {
   private static final Logger LOG = LoggerFactory.getLogger(AppFabricHttpHandler.class);
 
+  private static final java.lang.reflect.Type MAP_STRING_STRING_TYPE
+    = new TypeToken<Map<String, String>>() { }.getType();
+
   /**
    * Json serializer.
    */
   private static final Gson GSON = new Gson();
-
-  /**
-   * Number of seconds for timing out a service endpoint discovery.
-   */
-  private static final long DISCOVERY_TIMEOUT_SECONDS = 3;
 
   /**
    * Timeout to get response from metrics system.
@@ -211,7 +209,6 @@
 
   private final DiscoveryServiceClient discoveryServiceClient;
 
-<<<<<<< HEAD
   private final QueueAdmin queueAdmin;
 
   private final DataSetInstantiatorFromMetaData datasetInstantiator;
@@ -224,13 +221,6 @@
    * Number of seconds for timing out a service endpoint discovery.
    */
   private static final long DISCOVERY_TIMEOUT_SECONDS = 3;
-=======
-  private final StreamAdmin streamAdmin;
->>>>>>> c6b28edb
-
-  private final DataSetAccessor dataSetAccessor;
-
-  private final QueueAdmin queueAdmin;
 
   /**
    * The directory where the uploaded files would be placed.
@@ -283,19 +273,13 @@
    * Constructs an new instance. Parameters are binded by Guice.
    */
   @Inject
-<<<<<<< HEAD
-  public AppFabricHttpHandler(Authenticator authenticator, CConfiguration configuration, StreamAdmin streamAdmin,
-                              LocationFactory locationFactory, ManagerFactory managerFactory,
-                              StoreFactory storeFactory, ProgramRuntimeService runtimeService,
-=======
   public AppFabricHttpHandler(Authenticator authenticator, CConfiguration configuration,
                               DataSetAccessor dataSetAccessor, LocationFactory locationFactory,
                               ManagerFactory managerFactory, StoreFactory storeFactory,
                               ProgramRuntimeService runtimeService, StreamAdmin streamAdmin,
->>>>>>> c6b28edb
                               WorkflowClient workflowClient, Scheduler service, QueueAdmin queueAdmin,
                               DiscoveryServiceClient discoveryServiceClient, TransactionSystemClient txClient,
-                              DataSetInstantiatorFromMetaData datasetInstantiator, DataSetAccessor dataSetAccessor) {
+                              DataSetInstantiatorFromMetaData datasetInstantiator) {
 
     super(authenticator);
     this.locationFactory = locationFactory;
@@ -312,11 +296,7 @@
     this.discoveryServiceClient = discoveryServiceClient;
     this.queueAdmin = queueAdmin;
     this.txClient = txClient;
-<<<<<<< HEAD
     this.datasetInstantiator = datasetInstantiator;
-=======
-    this.streamAdmin = streamAdmin;
->>>>>>> c6b28edb
     this.dataSetAccessor = dataSetAccessor;
   }
 
@@ -2449,7 +2429,6 @@
     }
   }
 
-<<<<<<< HEAD
   @PUT
   @Path("/tables/{table-id}")
   public void createTable(HttpRequest request, final HttpResponder responder,
@@ -2554,7 +2533,7 @@
 
       // decode row key using the given encoding
       String encoding = getEncoding(queryParams);
-      byte [] rowKey = key == null ? null : Util.decodeBinary(key, encoding);
+      byte[] rowKey = key == null ? null : Util.decodeBinary(key, encoding);
 
       boolean counter = getCounter(queryParams);
       List<String> columns = getColumns(queryParams);
@@ -2566,8 +2545,8 @@
         throw new IllegalArgumentException("Read can only specify columns or range");
       }
 
-      TransactionContext txContext = new TransactionContext(
-        txClient, datasetInstantiator.getInstantiator().getTransactionAware());
+      TransactionContext txContext = new TransactionContext(txClient,
+                                                          datasetInstantiator.getInstantiator().getTransactionAware());
       txContext.start();
 
       Row result;
@@ -2595,8 +2574,7 @@
         // first convert the bytes to strings
         Map<String, String> map = Maps.newTreeMap();
         for (Map.Entry<byte[], byte[]> entry : result.getColumns().entrySet()) {
-          map.put(Util.encodeBinary(entry.getKey(), encoding),
-                  Util.encodeBinary(entry.getValue(), encoding, counter));
+          map.put(Util.encodeBinary(entry.getKey(), encoding), Util.encodeBinary(entry.getValue(), encoding, counter));
         }
         responder.sendJson(HttpResponseStatus.OK, map, STRING_MAP_TYPE);
       }
@@ -2607,9 +2585,11 @@
       responder.sendStatus(HttpResponseStatus.UNAUTHORIZED);
     } catch (IllegalArgumentException e) {
       responder.sendString(HttpResponseStatus.BAD_REQUEST, e.getMessage());
-    }  catch (Throwable e) {
+    } catch (Throwable e) {
       LOG.error("Caught exception", e);
-=======
+      responder.sendString(HttpResponseStatus.INTERNAL_SERVER_ERROR, e.getMessage());
+    }
+  }
   /**
    * Returns a list of streams associated with account.
    */
@@ -2689,12 +2669,10 @@
       responder.sendStatus(HttpResponseStatus.UNAUTHORIZED);
     } catch (Throwable e) {
       LOG.error("Got exception : ", e);
->>>>>>> c6b28edb
-      responder.sendStatus(HttpResponseStatus.INTERNAL_SERVER_ERROR);
-    }
-  }
-
-<<<<<<< HEAD
+      responder.sendStatus(HttpResponseStatus.INTERNAL_SERVER_ERROR);
+    }
+  }
+
   @POST
   @Path("/tables/{table-id}/rows/{row-id}/increment")
   public void incrementTableRow(HttpRequest request, final HttpResponder responder,
@@ -2890,7 +2868,8 @@
     } catch (NumberFormatException e) {
       throw new IllegalArgumentException("'limit' parameter is not an integer");
     }
-=======
+  }
+
   private String getDataEntity(Id.Program programId, Data type, String name) throws Exception {
     try {
       if (type == Data.DATASET) {
@@ -3102,7 +3081,6 @@
       }
     }
     return false;
->>>>>>> c6b28edb
   }
 
    /* -----------------  helpers to return Json consistently -------------- */
