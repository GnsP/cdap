--- conflicted
+++ resolved
@@ -590,17 +590,12 @@
       @Override
       public MoreWorkflow add(Workflow workflow) {
         Preconditions.checkArgument(workflow != null, "Workflow cannot be null.");
-<<<<<<< HEAD
-        WorkflowSpecification spec = workflow.configure();
-        workflows.put(spec.getName(), new DefaultWorkflowSpecification(workflow.getClass().getName(), spec));
-=======
         WorkflowSpecification spec = new DefaultWorkflowSpecification(workflow.getClass().getName(),
                                                                       workflow.configure());
         workflows.put(spec.getName(), spec);
 
         // Add MapReduces from workflow into application
         mapReduces.putAll(spec.getMapReduces());
->>>>>>> c4310670
         return this;
       }
     }
