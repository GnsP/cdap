package com.continuuity.common.conf;

import java.util.concurrent.TimeUnit;

/**
 * Constants used by different systems are all defined here.
 */
public final class Constants {
  /**
   * Global Service names.
   */
  public static final class Service {
    public static final String APP_FABRIC = "app.fabric";
    public static final String APP_FABRIC_HTTP = "app.fabric.http";
    public static final String METADATA = "metadata";
    public static final String TRANSACTION = "transaction";
    public static final String METRICS = "metrics";
    public static final String PROCEDURES = "procedures";
    public static final String GATEWAY = "gateway";
    public static final String STREAM_HANDLER = "stream.handler";
    public static final String DATASET_MANAGER = "dataset.manager";
    public static final String APP_FABRIC_LEADER_ELECTION_PREFIX = "election/appfabric";
    public static final String EXTERNAL_AUTHENTICATION = "external.authentication";
  }

  /**
   * Zookeeper Configuration.
   */
  public static final class Zookeeper {
    public static final String QUORUM = "zookeeper.quorum";
    public static final String DEFAULT_ZOOKEEPER_ENSEMBLE = "localhost:2181";
    public static final String CFG_SESSION_TIMEOUT_MILLIS = "zookeeper.session.timeout.millis";
    public static final int DEFAULT_SESSION_TIMEOUT_MILLIS = 40000;
  }

  /**
   * HBase configurations
   */
  public static final class HBase {
    public static final String AUTH_KEY_UPDATE_INTERVAL = "hbase.auth.key.update.interval";
  }

  /**
   * Thrift configuration.
   */
  public static final class Thrift {
    public static final String MAX_READ_BUFFER = "thrift.max.read.buffer";
    public static final int DEFAULT_MAX_READ_BUFFER = 16 * 1024 * 1024;
  }

  /**
   * Dangerous Options.
   */
  public static final class Dangerous {
    public static final String UNRECOVERABLE_RESET = "enable.unrecoverable.reset";
    public static final boolean DEFAULT_UNRECOVERABLE_RESET = false;
  }

  /**
   * App Fabric Configuration.
   */
  public static final class AppFabric {
    /**
     * Default constants for common.
     */

    public static final int DEFAULT_SERVER_PORT = 45005;

    //TODO: THis temp
    public static final String DEFAULT_SERVER_ADDRESS = "localhost";

    /**
     * App Fabric Server.
     */
    public static final String SERVER_ADDRESS = "app.bind.address";
    public static final String SERVER_PORT = "app.bind.port";
    public static final String SERVER_COMMAND_PORT = "app.command.port";
    public static final String OUTPUT_DIR = "app.output.dir";
    public static final String TEMP_DIR = "app.temp.dir";
    public static final String REST_PORT = "app.rest.port";
    public static final String PROGRAM_JVM_OPTS = "app.program.jvm.opts";

    /**
     * query parameter to indicate start time
     */
    public static final String QUERY_PARAM_START_TIME = "before";

    /**
     * query parameter to indicate end time
     */
    public static final String QUERY_PARAM_END_TIME = "after";

    /**
     * Query parameter to indicate limits on results.
     */
    public static final String QUERY_PARAM_LIMIT = "limit";

    /**
     * Default history results limit.
     */
    public static final int DEFAULT_HISTORY_RESULTS_LIMIT = 100;
  }

  /**
   * Scheduler options.
   */
  public class Scheduler {
    public static final String CFG_SCHEDULER_MAX_THREAD_POOL_SIZE = "scheduler.max.thread.pool.size";
    public static final int DEFAULT_THREAD_POOL_SIZE = 30;
  }

  /**
   * Transactions
   */
  public static final class Transaction {
    /**
     * TransactionManager configuration.
     */
    public static final class Manager {
      // TransactionManager configuration
      public static final String CFG_DO_PERSIST = "tx.persist";
      /** Directory in HDFS used for transaction snapshot and log storage. */
      public static final String CFG_TX_SNAPSHOT_DIR = "data.tx.snapshot.dir";
      /** Directory on the local filesystem used for transaction snapshot and log storage. */
      public static final String CFG_TX_SNAPSHOT_LOCAL_DIR = "data.tx.snapshot.local.dir";
      /** How often to clean up timed out transactions, in seconds, or 0 for no cleanup. */
      public static final String CFG_TX_CLEANUP_INTERVAL = "data.tx.cleanup.interval";
      /** Default value for how often to check in-progress transactions for expiration, in seconds. */
      public static final int DEFAULT_TX_CLEANUP_INTERVAL = 10;
      /**
       * The timeout for a transaction, in seconds. If the transaction is not finished in that time,
       * it is marked invalid.
       */
      public static final String CFG_TX_TIMEOUT = "data.tx.timeout";
      /** Default value for transaction timeout, in seconds. */
      public static final int DEFAULT_TX_TIMEOUT = 30;
      /** The frequency (in seconds) to perform periodic snapshots, or 0 for no periodic snapshots. */
      public static final String CFG_TX_SNAPSHOT_INTERVAL = "data.tx.snapshot.interval";
      /** Default value for frequency of periodic snapshots of transaction state. */
      public static final long DEFAULT_TX_SNAPSHOT_INTERVAL = 300;
      /** Number of most recent transaction snapshots to retain. */
      public static final String CFG_TX_SNAPSHOT_RETAIN = "data.tx.snapshot.retain";
      /** Default value for number of most recent snapshots to retain. */
      public static final int DEFAULT_TX_SNAPSHOT_RETAIN = 10;
    }

    /**
     * Twill Runnable configuration.
     */
    public static final class Container {
      public static final String ADDRESS = "data.tx.bind.address";
      public static final String NUM_INSTANCES = "data.tx.num.instances";
      public static final String NUM_CORES = "data.tx.num.cores";
      public static final String MEMORY_MB = "data.tx.memory.mb";
    }

    /**
     * TransactionService configuration.
     */
    public static final class Service {
  
      /** for the port of the tx server. */
      public static final String CFG_DATA_TX_BIND_PORT
        = "data.tx.bind.port";
  
      /** for the address (hostname) of the tx server. */
      public static final String CFG_DATA_TX_BIND_ADDRESS
        = "data.tx.bind.address";

      /** for the address (hostname) of the tx server command port. */
      public static final String CFG_DATA_TX_COMMAND_PORT
        = "data.tx.command.port";

      /** the number of IO threads in the tx service. */
      public static final String CFG_DATA_TX_SERVER_IO_THREADS
        = "data.tx.server.io.threads";
  
      /** the number of handler threads in the tx service. */
      public static final String CFG_DATA_TX_SERVER_THREADS
        = "data.tx.server.threads";
  
      /** default tx service port. */
      public static final int DEFAULT_DATA_TX_BIND_PORT
        = 15165;
  
      /** default tx service address. */
      public static final String DEFAULT_DATA_TX_BIND_ADDRESS
        = "0.0.0.0";
  
      /** default number of handler IO threads in tx service. */
      public static final int DEFAULT_DATA_TX_SERVER_IO_THREADS
        = 2;
  
      /** default number of handler threads in tx service. */
      public static final int DEFAULT_DATA_TX_SERVER_THREADS
        = 20;
  
      // Configuration key names and defaults used by tx client.
  
      /** to specify the tx client socket timeout in ms. */
      public static final String CFG_DATA_TX_CLIENT_TIMEOUT
        = "data.tx.client.timeout";
  
      /** to specify the tx client socket timeout for long-running ops in ms. */
      public static final String CFG_DATA_TX_CLIENT_LONG_TIMEOUT
        = "data.tx.client.long.timeout";
  
      /** to specify the tx client provider strategy. */
      public static final String CFG_DATA_TX_CLIENT_PROVIDER
        = "data.tx.client.provider";
  
      /** to specify the number of threads for client provider "pool". */
      public static final String CFG_DATA_TX_CLIENT_COUNT
        = "data.tx.client.count";
  
      /** to specify the retry strategy for a failed thrift call. */
      public static final String CFG_DATA_TX_CLIENT_RETRY_STRATEGY
        = "data.tx.client.retry.strategy";
  
      /** to specify the number of times to retry a failed thrift call. */
      public static final String CFG_DATA_TX_CLIENT_ATTEMPTS
        = "data.tx.client.retry.attempts";
  
      /** to specify the initial sleep time for retry strategy backoff. */
      public static final String CFG_DATA_TX_CLIENT_BACKOFF_INIITIAL
        = "data.tx.client.retry.backoff.initial";
  
      /** to specify the backoff factor for retry strategy backoff. */
      public static final String CFG_DATA_TX_CLIENT_BACKOFF_FACTOR
        = "data.tx.client.retry.backoff.factor";
  
      /** to specify the sleep time limit for retry strategy backoff. */
      public static final String CFG_DATA_TX_CLIENT_BACKOFF_LIMIT
        = "data.tx.client.retry.backoff.limit";
  
      /** the default tx client socket timeout in milli seconds. */
      public static final int DEFAULT_DATA_TX_CLIENT_TIMEOUT
        = 30 * 1000;
  
      /** tx client timeout for long operations such as ClearFabric. */
      public static final int DEFAULT_DATA_TX_CLIENT_LONG_TIMEOUT
        = 300 * 1000;
  
      /** default number of pooled tx clients. */
      public static final int DEFAULT_DATA_TX_CLIENT_COUNT
        = 5;
  
      /** default tx client provider strategy. */
      public static final String DEFAULT_DATA_TX_CLIENT_PROVIDER
        = "pool";
  
      /** retry strategy for thrift clients, e.g. backoff, or n-times. */
      public static final String DEFAULT_DATA_TX_CLIENT_RETRY_STRATEGY
        = "backoff";
  
      /** default number of attempts for strategy n-times. */
      public static final int DEFAULT_DATA_TX_CLIENT_ATTEMPTS
        = 2;
  
      /** default initial sleep is 100ms. */
      public static final int DEFAULT_DATA_TX_CLIENT_BACKOFF_INIITIAL
        = 100;
  
      /** default backoff factor is 4. */
      public static final int DEFAULT_DATA_TX_CLIENT_BACKOFF_FACTOR
        = 4;
  
      /** default sleep limit is 30 sec. */
      public static final int DEFAULT_DATA_TX_CLIENT_BACKOFF_LIMIT
        = 30 * 1000;
    }

    /**
     * Configuration for the TransactionDataJanitor coprocessor.
     */
    public static final class DataJanitor {
      /**
       * Whether or not the TransactionDataJanitor coprocessor should be enabled on tables.
       * Disable for testing.
       */
      public static final String CFG_TX_JANITOR_ENABLE = "data.tx.janitor.enable";
      public static final boolean DEFAULT_TX_JANITOR_ENABLE = true;
    }
  }

  /**
   * Datasets
   */
  public static final class Dataset {
    /**
     * DatasetManager service configuration.
     */
    public static final class Manager {
      public static final String VERSION = "v1";
      public static final String ADDRESS = "dataset.manager.bind.address";
      public static final String PORT = "dataset.manager.bind.port";
      public static final String BACKLOG_CONNECTIONS = "dataset.manager.connection.backlog";
      public static final String EXEC_THREADS = "dataset.manager.exec.threads";
      public static final String BOSS_THREADS = "dataset.manager.boss.threads";
      public static final String WORKER_THREADS = "dataset.manager.worker.threads";
      public static final String OUTPUT_DIR = "dataset.manager.output.dir";

      // Defaults
      public static final int DEFAULT_PORT = 10009;
      public static final int DEFAULT_BACKLOG = 20000;
      public static final int DEFAULT_EXEC_THREADS = 10;
      public static final int DEFAULT_BOSS_THREADS = 1;
      public static final int DEFAULT_WORKER_THREADS = 4;
    }
  }

  /**
   * Stream configurations.
   */
  public static final class Stream {
    /* Begin CConfiguration keys */
    public static final String BASE_DIR = "stream.base.dir";
    public static final String PARTITION_DURATION = "stream.partition.duration";
    public static final String INDEX_INTERVAL = "stream.index.interval";
    public static final String FILE_PREFIX = "stream.file.prefix";
    public static final String CONSUMER_TABLE_PRESPLITS = "stream.consumer.table.presplits";

    // Stream http service configurations.
    public static final String ADDRESS = "stream.bind.address";
    public static final String WORKER_THREADS = "stream.worker.threads";

    // YARN container configurations.
    public static final String CONTAINER_VIRTUAL_CORES = "stream.container.num.cores";
    public static final String CONTAINER_MEMORY_MB = "stream.container.memory.mb";
    public static final String CONTAINER_INSTANCES = "stream.container.instances";
    /* End CConfiguration keys */

    /* Begin constants used by stream */

    /** How often to check for new file when reading from stream in milliseconds. **/
    public static final long NEW_FILE_CHECK_INTERVAL = TimeUnit.SECONDS.toMillis(10);

    /* End constants used by stream */
  }

  /**
   * Gateway Configurations.
   */
  public static final class Gateway {
    public static final String ADDRESS = "gateway.bind.address";
    public static final String PORT = "gateway.bind.port";
    public static final String BACKLOG_CONNECTIONS = "gateway.connection.backlog";
    public static final String EXEC_THREADS = "gateway.exec.threads";
    public static final String BOSS_THREADS = "gateway.boss.threads";
    public static final String WORKER_THREADS = "gateway.worker.threads";
    public static final String MAX_CACHED_STREAM_EVENTS_NUM = "gateway.max.cached.stream.events.num";
    public static final String MAX_CACHED_EVENTS_PER_STREAM_NUM = "gateway.max.cached.events.per.stream.num";
    public static final String MAX_CACHED_STREAM_EVENTS_BYTES = "gateway.max.cached.stream.events.bytes";
    public static final String STREAM_EVENTS_FLUSH_INTERVAL_MS = "gateway.stream.events.flush.interval.ms";
    public static final String STREAM_EVENTS_CALLBACK_NUM_THREADS = "gateway.stream.callback.exec.num.threads";
    public static final String CONFIG_AUTHENTICATION_REQUIRED = "gateway.authenticate";
    public static final String CLUSTER_NAME = "gateway.cluster.name";
    public static final String NUM_CORES = "gateway.num.cores";
    public static final String NUM_INSTANCES = "gateway.num.instances";
    public static final String MEMORY_MB = "gateway.memory.mb";
    public static final String STREAM_FLUME_THREADS = "stream.flume.threads";
    public static final String STREAM_FLUME_PORT = "stream.flume.port";
    /**
     * Defaults.
     */
    public static final int DEFAULT_PORT = 10000;
    public static final int DEFAULT_BACKLOG = 20000;
    public static final int DEFAULT_EXEC_THREADS = 20;
    public static final int DEFAULT_BOSS_THREADS = 1;
    public static final int DEFAULT_WORKER_THREADS = 10;
    public static final int DEFAULT_MAX_CACHED_STREAM_EVENTS_NUM = 10000;
    public static final int DEFAULT_MAX_CACHED_EVENTS_PER_STREAM_NUM = 5000;
    public static final long DEFAULT_MAX_CACHED_STREAM_EVENTS_BYTES = 50 * 1024 * 1024;
    public static final long DEFAULT_STREAM_EVENTS_FLUSH_INTERVAL_MS = 150;
    public static final int DEFAULT_STREAM_EVENTS_CALLBACK_NUM_THREADS = 5;
    public static final boolean CONFIG_AUTHENTICATION_REQUIRED_DEFAULT = false;
    public static final String CLUSTER_NAME_DEFAULT = "localhost";
    public static final int DEFAULT_NUM_CORES = 2;
    public static final int DEFAULT_NUM_INSTANCES = 1;
    public static final int DEFAULT_MEMORY_MB = 2048;
    public static final int DEFAULT_STREAM_FLUME_THREADS = 10;
    public static final int DEFAULT_STREAM_FLUME_PORT = 10004;


    /**
     * Others.
     */
    public static final String GATEWAY_VERSION = "/v2";
    public static final String CONTINUUITY_PREFIX = "X-Continuuity-";
    public static final String STREAM_HANDLER_NAME = "stream.rest";
    public static final String METRICS_CONTEXT = "gateway." + Gateway.STREAM_HANDLER_NAME;
    public static final String FLUME_HANDLER_NAME = "stream.flume";
    public static final String HEADER_STREAM_CONSUMER = "X-Continuuity-ConsumerId";
    public static final String HEADER_DESTINATION_STREAM = "X-Continuuity-Destination";
    public static final String HEADER_FROM_COLLECTOR = "X-Continuuity-FromCollector";
    public static final String CONTINUUITY_API_KEY = "X-Continuuity-ApiKey";
    public static final String CFG_PASSPORT_SERVER_URI = "passport.server.uri";

    /**
     * query parameter to indicate start time
     */
    public static final String QUERY_PARAM_START_TIME = "before";

    /**
     * query parameter to indicate end time
     */
    public static final String QUERY_PARAM_END_TIME = "after";

    /**
     * Query parameter to indicate limits on results.
     */
    public static final String QUERY_PARAM_LIMIT = "limit";

    /**
     * Default history results limit.
     */
    public static final int DEFAULT_HISTORY_RESULTS_LIMIT = 100;

  }

  /**
   * Router Configuration.
   */
  public static final class Router {
    public static final String ADDRESS = "router.bind.address";
    public static final String FORWARD = "router.forward.rule";
    public static final String BACKLOG_CONNECTIONS = "router.connection.backlog";
    public static final String SERVER_BOSS_THREADS = "router.server.boss.threads";
    public static final String SERVER_WORKER_THREADS = "router.server.worker.threads";
    public static final String CLIENT_BOSS_THREADS = "router.client.boss.threads";
    public static final String CLIENT_WORKER_THREADS = "router.client.worker.threads";

    /**
     * Defaults.
     */
    public static final String DEFAULT_FORWARD = "10000:" + Service.GATEWAY;
    public static final int DEFAULT_BACKLOG = 20000;
    public static final int DEFAULT_SERVER_BOSS_THREADS = 1;
    public static final int DEFAULT_SERVER_WORKER_THREADS = 10;
    public static final int DEFAULT_CLIENT_BOSS_THREADS = 1;
    public static final int DEFAULT_CLIENT_WORKER_THREADS = 10;
  }

  /**
   * Webapp Configuration.
   */
  public static final class Webapp {
    public static final String WEBAPP_DIR = "webapp";
  }

  /**
   * Metrics constants.
   */
  public static final class Metrics {
    public static final String DATASET_CONTEXT = "-.dataset";
    public static final String ADDRESS = "metrics.bind.address";
    public static final String CLUSTER_NAME = "metrics.cluster.name";
    public static final String CONFIG_AUTHENTICATION_REQUIRED = "metrics.authenticate";
    public static final String BACKLOG_CONNECTIONS = "metrics.connection.backlog";
    public static final String EXEC_THREADS = "metrics.exec.threads";
    public static final String BOSS_THREADS = "metrics.boss.threads";
    public static final String WORKER_THREADS = "metrics.worker.threads";
    public static final String NUM_INSTANCES = "metrics.num.instances";
    public static final String NUM_CORES = "metrics.num.cores";
    public static final String MEMORY_MB = "metrics.memory.mb";
  }

  /**
   * Security configuration.
   */
  public static final class Security {
    /** Algorithm used to generate the digest for access tokens. */
    public static final String TOKEN_DIGEST_ALGO = "security.token.digest.algorithm";
    /** Key length for secret key used by token digest algorithm. */
    public static final String TOKEN_DIGEST_KEY_LENGTH = "security.token.digest.keylength";
<<<<<<< HEAD
    public static final int DEFAULT_TOKEN_DIGEST_KEY_LENGTH = 128;
    /** Time duration in milliseconds after which an active secret key should be retired. */
    public static final String TOKEN_DIGEST_KEY_EXPIRATION = "security.token.digest.key.expiration.ms";
    public static final long DEFAULT_TOKEN_DIGEST_KEY_EXPIRATION = 60 * 60 * 1000;
    /** Parent znode used for secret key distribution in ZooKeeper. */
    public static final String DIST_KEY_PARENT_ZNODE = "security.token.distributed.parent.znode";
=======
>>>>>>> 1c5287ec

    /** Configuration for External Authentication Server. */
    public static final String AUTH_SERVER_PORT = "security.server.port";
    /** Maximum number of handler threads for the Authentication Server embedded Jetty instance. */
    public static final String MAX_THREADS = "security.server.maxthreads";
    /** Access token expiration time in milliseconds. */
    public static final String TOKEN_EXPIRATION = "security.server.token.expiration.ms";
    public static final String[] BASIC_USER_ROLES = new String[] {"user", "admin", "moderator"};

    public static final String CFG_FILE_BASED_KEYFILE_PATH = "security.data.keyfile.path";
  }

  public static final String CFG_LOCAL_DATA_DIR = "local.data.dir";
  public static final String CFG_YARN_USER = "yarn.user";
  public static final String CFG_HDFS_USER = "hdfs.user";
  public static final String CFG_HDFS_NAMESPACE = "hdfs.namespace";
  public static final String CFG_HDFS_LIB_DIR = "hdfs.lib.dir";

  public static final String CFG_TWILL_ZK_NAMESPACE = "weave.zookeeper.namespace";
  public static final String CFG_TWILL_RESERVED_MEMORY_MB = "weave.java.reserved.memory.mb";
  public static final String CFG_TWILL_NO_CONTAINER_TIMEOUT = "weave.no.container.timeout";
  public static final String CFG_TWILL_JVM_GC_OPTS = "weave.jvm.gc.opts";

  /**
   * Data Fabric.
   */
  public static enum InMemoryPersistenceType {
    MEMORY,
    LEVELDB,
    HSQLDB
  }
  /** defines which persistence engine to use when running all in one JVM. **/
  public static final String CFG_DATA_INMEMORY_PERSISTENCE = "data.local.inmemory.persistence.type";
  public static final String CFG_DATA_LEVELDB_DIR = "data.local.storage";
  public static final String CFG_DATA_LEVELDB_BLOCKSIZE = "data.local.storage.blocksize";
  public static final String CFG_DATA_LEVELDB_CACHESIZE = "data.local.storage.cachesize";
  public static final String CFG_DATA_LEVELDB_FSYNC = "data.local.storage.fsync";

  /** Minimum count of table write ops executed by tx to try to apply batching logic to. */
  public static final String CFG_DATA_TABLE_WRITE_OPS_BATCH_MIN_SIZE = "data.table.ops.batch.min";
  /** Max puts to perform in one rpc. */
  public static final String CFG_DATA_HBASE_PUTS_BATCH_MAX_SIZE = "data.dist.hbase.put.batch_size.max";
  /** Max threads to use to write into single HBase table. */
  public static final String CFG_QUEUE_STATE_PROXY_MAX_CACHE_SIZE_BYTES = "queue.state.proxy.max.cache.size.bytes";
  public static final String CFG_DATA_HBASE_TABLE_WRITE_THREADS_MAX_COUNT =
    "data.dist.hbase.table.write_threads_count.max";


  /**
   * Defaults for Data Fabric.
   */
  public static final String DEFAULT_DATA_INMEMORY_PERSISTENCE = InMemoryPersistenceType.MEMORY.name();
  public static final String DEFAULT_DATA_LEVELDB_DIR = "data";
  public static final int DEFAULT_DATA_LEVELDB_BLOCKSIZE = 1024;
  public static final long DEFAULT_DATA_LEVELDB_CACHESIZE = 1024 * 1024 * 100;
  public static final boolean DEFAULT_DATA_LEVELDB_FSYNC = true;

  /**
   * Configuration for Metadata service.
   */
  public static final String CFG_METADATA_SERVER_ADDRESS = "metadata.bind.address";
  public static final String CFG_METADATA_SERVER_PORT = "metadata.bind.port";
  public static final String CFG_METADATA_SERVER_THREADS = "metadata.server.threads";

  public static final String CFG_RUN_HISTORY_KEEP_DAYS = "metadata.program.run.history.keepdays";
  public static final int DEFAULT_RUN_HISTORY_KEEP_DAYS = 30;

  /**
   * Defaults for metadata service.
   */
  public static final int DEFAULT_METADATA_SERVER_PORT = 45004;
  public static final int DEFAULT_METADATA_SERVER_THREADS = 2;

  /**
   * Config for Log Collection.
   */
  public static final String CFG_LOG_COLLECTION_ROOT = "log.collection.root";
  public static final String DEFAULT_LOG_COLLECTION_ROOT = "data/logs";
  public static final String CFG_LOG_COLLECTION_PORT = "log.collection.bind.port";
  public static final int DEFAULT_LOG_COLLECTION_PORT = 12157;
  public static final String CFG_LOG_COLLECTION_THREADS = "log.collection.threads";
  public static final int DEFAULT_LOG_COLLECTION_THREADS = 10;
  public static final String CFG_LOG_COLLECTION_SERVER_ADDRESS = "log.collection.bind.address";
  public static final String DEFAULT_LOG_COLLECTION_SERVER_ADDRESS = "localhost";

  /**
   * Constants related to Passport.
   */
  public static final String CFG_APPFABRIC_ENVIRONMENT = "appfabric.environment";
  public static final String DEFAULT_APPFABRIC_ENVIRONMENT = "devsuite";


  /**
   * Corresponds to account id used when running in local mode.
   * NOTE: value should be in sync with the one used by UI.
   */
  public static final String DEVELOPER_ACCOUNT_ID = "developer";
}<|MERGE_RESOLUTION|>--- conflicted
+++ resolved
@@ -473,15 +473,10 @@
     public static final String TOKEN_DIGEST_ALGO = "security.token.digest.algorithm";
     /** Key length for secret key used by token digest algorithm. */
     public static final String TOKEN_DIGEST_KEY_LENGTH = "security.token.digest.keylength";
-<<<<<<< HEAD
-    public static final int DEFAULT_TOKEN_DIGEST_KEY_LENGTH = 128;
     /** Time duration in milliseconds after which an active secret key should be retired. */
     public static final String TOKEN_DIGEST_KEY_EXPIRATION = "security.token.digest.key.expiration.ms";
-    public static final long DEFAULT_TOKEN_DIGEST_KEY_EXPIRATION = 60 * 60 * 1000;
     /** Parent znode used for secret key distribution in ZooKeeper. */
     public static final String DIST_KEY_PARENT_ZNODE = "security.token.distributed.parent.znode";
-=======
->>>>>>> 1c5287ec
 
     /** Configuration for External Authentication Server. */
     public static final String AUTH_SERVER_PORT = "security.server.port";
